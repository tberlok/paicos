--- conflicted
+++ resolved
@@ -54,7 +54,6 @@
 
     """
     def __init__(self, basedir='.', snapnum=None,
-<<<<<<< HEAD
                  to_physical=False, subfind_catalog=True, verbose=False):
         """
         Initializes the Catalog class.
@@ -76,10 +75,6 @@
             verbose (bool): whether to print information, default is False.
 
         """
-=======
-                 to_physical=False, subfind_catalog=True, load_all=True,
-                 verbose=False):
->>>>>>> be2a57de
 
         if subfind_catalog:
             basename = 'fof_subhalo_tab'
@@ -109,13 +104,9 @@
 
     def load_data(self):
         """
-<<<<<<< HEAD
         Overwrite of the base class method.
 
         :meta private:
-=======
-        Overwrite the base class method.
->>>>>>> be2a57de
         """
         pass
 
