"""
Defines small_a and small_h, conversion to Gauss and eV,
and the PaicosQuantity and PaicosTimeSeries classes.
"""
from fractions import Fraction
import numpy as np
import astropy.units as u
from astropy.units import Quantity
from astropy.units import UnitConversionError

_ns = globals()

small_a = u.def_unit(
    ["small_a"],
    prefixes=False,
    namespace=_ns,
    doc="Cosmological scale factor.",
    format={"latex": "a", "unicode": r"a"},
)
u.def_physical_type(small_a, "scale factor")


small_h = u.def_unit(
    ["small_h"],
    namespace=_ns,
    prefixes=False,
    doc='Reduced/"dimensionless" Hubble constant',
    format={"latex": r"h", "unicode": r"h"},
)

u.add_enabled_units(small_a)
u.add_enabled_units(small_h)

# Allows conversion between K and eV
u.add_enabled_equivalencies(u.temperature_energy())
# Allows conversion to Gauss (potential issues?)
# https://github.com/astropy/astropy/issues/7396

# The equivalencies sometimes frustratingly fail.
# TODO: Override the .to method ignore the Gauss component of the unit...
gauss_B = (u.g / u.cm)**(0.5) / u.s
equiv_B = [(u.G, gauss_B, lambda x: x, lambda x: x)]
Bscaling = small_a**(-2) * small_h
equiv_B_comoving = [(u.G * Bscaling, gauss_B * Bscaling, lambda x: x, lambda x: x)]
Bscaling = small_a**(-2)
equiv_B_no_small_h = [(u.G * Bscaling, gauss_B * Bscaling, lambda x: x, lambda x: x)]
u.add_enabled_equivalencies(equiv_B)
u.add_enabled_equivalencies(equiv_B_comoving)
u.add_enabled_equivalencies(equiv_B_no_small_h)


def get_unit_dictionaries(unit):
    """
    Returns dictionaries with information about the units of the
    quantity.
    """
    codic = {}
    dic = {}
    for base, power in zip(unit.bases, unit.powers):
        if base in (small_a, small_h):
            codic[base] = power
        else:
            dic[base] = power
    for key in [small_h, small_a]:
        if key not in codic:
            codic[key] = 0

    return codic, dic


def construct_unit_from_dic(dic):
    """
    Construct unit from a dictionary with the format returned
    from __get_unit_dictionaries
    """
    return np.product([unit**dic[unit] for unit in dic])


def separate_units(unit):
    """
    Separate the standard physical units (u_unit) from the units involving
    a and h (pu_unit). That is,

    u_unit, pu_unit = separate_units(unit)

    where pu_unit contains small_a and small_h and u_unit contains
    everything else such that unit = u_unit * pu_unit
    """
    codic, dic = get_unit_dictionaries(unit)
    u_unit = construct_unit_from_dic(dic)
    pu_unit = construct_unit_from_dic(codic)
    return u_unit, pu_unit


def get_new_unit(unit, remove_list=[]):
    """
    Return new unit where base units in the remove list have been removed.
    """
    unit_list = []
    for base, power in zip(unit.bases, unit.powers):
        if base not in remove_list:
            unit_list.append(base**power)

    return np.product(unit_list)


class PaicosQuantity(Quantity):

    """
    PaicosQuantity is a subclass of the astropy Quantity class which
    represents a number with some associated unit.

    This subclass in addition includes a and h factors used in the definition
    of comoving variables.

    Parameters
    ----------

    value: the numeric values of your data (similar to astropy Quantity)

    a: the cosmological scale factor of your data

    h: the reduced Hubble parameter, e.g. h = 0.7

    unit: a string, e.g. 'g/cm^3 small_a^-3 small_h^2' or astropy Unit
    The latter can be defined like this:

    from paicos import units as pu
    from astropy import units as u
    unit = u.g*u.cm**(-3)*small_a**(-3)*small_h**(2)

    The naming of small_a and small_h is to avoid conflict with the already
    existing 'annum' (i.e. a year) and 'h' (hour) units.

    Returns
    ----------

    Methods/properties
    ----------

    no_small_h: returns a new comoving quantity where the h-factors have
               been removed and the numeric value adjusted accordingly.

    to_physical: returns a new  object where both a and h factors have been
                 removed, i.e. we have switched from comoving values to
                 the physical value.

    label: Return a Latex label for use in plots.

    Examples
    ----------

    units = 'g cm^-3 small_a^-3 small_h^2'
    A = PaicosQuantity(2, units, h=0.7, a=1/128)

    # Create a new comoving quantity where the h-factors have been removed
    B = A.no_small_h

    # Create a new quantity where both a and h factor have been removed,
    # i.e. we have switched from a comoving quantity to the physical value

    C = A.to_physical

    """

    # pylint: disable=too-many-arguments

    def __new__(cls, value, unit=None, dtype=None, copy=True, order=None,
                subok=False, ndmin=0, h=None, a=None, comoving_sim=None):
        """
        Here we initialize the Paicos Quantity. The three additional
        input arguments (compared to a standard astropy quantity) are

        h
        a
        comoving_sim
        """

        assert h is not None, 'Paicos quantity is missing a value for h'
        assert a is not None, 'Paicos quantity is missing a value for a'
        assert comoving_sim is not None, 'is this from a comoving_sim?'

        if hasattr(value, 'unit'):
            unit = value.unit
            value = value.value

        obj = super().__new__(cls, value, unit=unit, dtype=dtype, copy=copy,
                              order=order, subok=subok, ndmin=ndmin)

        obj._h = h
        obj._a = a
        obj._comoving_sim = comoving_sim

        return obj

    def __array_finalize__(self, obj):
        """
        Heavily inspired by the astropy Quantity version
        """
        super_array_finalize = super().__array_finalize__
        if super_array_finalize is not None:
            super_array_finalize(obj)

        # If we're a new object or viewing an ndarray, nothing has to be done.
        if obj is None or obj.__class__ is np.ndarray:
            return

        # Set Paicos specific parameters
        self._h = getattr(obj, '_h', None)
        self._a = getattr(obj, '_a', None)
        self._comoving_sim = getattr(obj, '_comoving_sim', None)

    @property
    def a(self):
        """
        The scale factor.
        """
        if self.comoving_sim:
            return self._a
        raise RuntimeError('Non-comoving object has no scale factor')

    @property
    def h(self):
        """
        The reduced Hubble parameter
        """
        return self._h

    @property
    def comoving_sim(self):
        """
        Whether the simulation had ComovingIntegrationOn
        """
        return self._comoving_sim

    @property
    def z(self):
        """
        The redshift.
        """
        if self.comoving_sim:
            return 1. / self._a - 1.
        raise RuntimeError('Non-comoving object has no redshift')

    def lookback_time(self, reader_object):
        """
        The lookback time.

        Requires a reader object as input (e.g. a snap,
        cat or other instance of Snapshot, Catalog or PaicosReader)
        """
        if self.comoving_sim:
            return reader_object.get_lookback_time(self.z)
        msg = 'lookback_time not defined for non-comoving sim'
        raise RuntimeError(msg)

    def age(self, reader_object):
        """
        The age of the universe in the simulation.

        Requires a reader object as input (e.g. a snap,
        cat or other instance of Snapshot, Catalog or PaicosReader)
        """
        if self.comoving_sim:
            return reader_object.get_age(self.z)
        msg = 'age not defined for non-comoving sim'
        raise RuntimeError(msg)

    @property
    def time(self):
        """
        The time elapsed since the beginning of the simulation.

        Only defined for non-comoving simulations.
        """
        if self.comoving_sim:
            msg = 'time not defined for comoving sim'
            raise RuntimeError(msg)

        if hasattr(self._a, 'unit'):
            return self._a
        else:
            return self._a * u.Unit('arepo_time')

    @property
    def unit_quantity(self):
        """
        Returns a new PaicosQuantity with the same units as the current
        PaicosQuantity and a numeric value of 1.
        """
        return PaicosQuantity(1., self.unit, a=self._a, h=self.h,
                              comoving_sim=self.comoving_sim)

    @property
    def copy(self):
        """
        Returns a copy of the PaicosQuantity
        """
        return PaicosQuantity(self.value, self.unit, a=self._a, h=self.h,
                              comoving_sim=self.comoving_sim)

    @property
    def uq(self):
        """
        A short hand for the 'unit_quantity' method.
        """
        return self.unit_quantity

    @property
    def hdf5_attrs(self):
        """
        Give the units as a dictionary for hdf5 data set attributes
        """
        return {'unit': self.unit.to_string()}

    @property
    def no_small_h(self):
        """
        Remove scaling with h, returning a quantity with adjusted values.
        """
        codic, _ = get_unit_dictionaries(self.unit)
        factor = self.h**codic[small_h]

        value = self.view(np.ndarray)
        new_unit = get_new_unit(self.unit, [small_h])
        return self._new_view(value * factor, new_unit)

    @property
    def cgs(self):
        """
        Returns a copy of the current `PaicosQuantity` instance with CGS units.
        The value of the resulting object will be scaled.
        """
        u_unit, pu_unit = separate_units(self.unit)
        cgs_unit = u_unit.cgs
        new_unit = pu_unit * cgs_unit / cgs_unit.scale
        return self._new_view(self.value * cgs_unit.scale, new_unit)

    @property
    def si(self):
        """
        Returns a copy of the current `PaicosQuantity` instance with SI units.
        The value of the resulting object will be scaled.
        """
        u_unit, pu_unit = separate_units(self.unit)
        si_unit = u_unit.si
        new_unit = pu_unit * si_unit / si_unit.scale
        return self._new_view(self.value * si_unit.scale, new_unit)

    def to(self, unit, equivalencies=[], copy=True):
        """
        Convert to different units. Similar functionality to the astropy
        Quantity.to() method.
        """
        if isinstance(unit, str):
            unit = u.Unit(unit)

        u_unit, pu_unit = separate_units(self.unit)

        u_unit_to, pu_unit_to = separate_units(unit)

        if pu_unit_to == u.Unit(''):
            return super().to(unit * pu_unit, equivalencies, copy)
        elif pu_unit == pu_unit_to:
            return super().to(unit, equivalencies, copy)
        else:
            err_msg = ('\n\nYou have requested conversion from\n {} '
                       + '\nto\n {} . \nThis is not possible as the a and h '
                       + 'factors differ. I.e. you cannot convert from\n '
                       + '{}\nto\n {}\nUse the .to_physical or .no_small_h '
                       + 'methods if you are trying to get rid of the a '
                       + 'and h factors.')

            raise RuntimeError(err_msg.format(self.unit, unit, pu_unit, pu_unit_to))

    @property
    def arepo(self):
        """
        Returns the quantity in Arepo code units.
        """
        arepo_bases = set([u.Unit('arepo_mass'),
                           u.Unit('arepo_length'),
                           u.Unit('arepo_time')])
        try:
            return self.decompose(bases=arepo_bases)
        except UnitConversionError as inst:
            err_msg = ('Conversion to arepo_units does not work well for '
                       + 'Temperature and magnetic field strength in Gauss. '
                       + 'Astropy throws the following error: ' + str(inst))

            raise UnitConversionError(err_msg) from inst

        return None

    @property
    def astro(self):
        """
        Returns the quantity in typical units used in cosmological simulations
        """
        return self.decompose(bases=[u.kpc, u.Msun, u.s, u.uG, u.keV, u.K])

    def decompose(self, bases=[]):
        """
        Decompose into a different set of units, e.g.

        A = B.decompose(bases=[u.kpc, u.Msun, u.s, u.uG, u.keV])

        small_a and small_h are automatically included in the bases.
        """
        _, pu_unit = separate_units(self.unit)
        if len(bases) == 0 or pu_unit == u.Unit(''):
            return super().decompose(bases)

        if isinstance(bases, set):
            bases = list(bases)
        bases.append(small_a)
        bases.append(small_h)
        bases = set(bases)
        return super().decompose(bases)

    def label(self, variable=''):
        """
        Return a Latex string for use in plots. The optional
        input variable could be the Latex symbol for the physical variable,
        for instance \rho or \nabla\times\vec{v}.
        """

        a_sc, a_sc_str = self.__scaling_and_scaling_str(small_a)
        h_sc, h_sc_str = self.__scaling_and_scaling_str(small_h)

        co_label = a_sc_str + h_sc_str

        normal_unit = get_new_unit(self.unit, [small_h, small_a])

        _, dic = get_unit_dictionaries(self.unit)

        unit_label = ''
        for ii, key in enumerate(dic.keys()):
            _, unit_str = self.__scaling_and_scaling_str(key)
            unit_label += unit_str
            if ii < len(dic.keys()) - 1:
                unit_label += r'\;'

        label = co_label + r'\; \left[' + unit_label + r'\right]'

        # Get ckpc, cMpc, ckpc/h and Mkpc/h as used in literature
        if normal_unit in ('kpc', 'Mpc', 'Gpc'):
            if a_sc in (0, 1):
                if h_sc in (0, -1):
                    if a_sc == 1:
                        label = r'\mathrm{c}' + unit_label
                    elif a_sc == 0:
                        label = unit_label
                    if h_sc == -1:
                        label = label + r'\;h^{-1}'

            label = '[' + label + ']'

        if len(variable) > 0:
            label = variable + r'\;' + label
        label = '$' + label + '$'

        return label

    @property
    def to_physical(self):
        """
        Returns a copy of the current `PaicosQuantity` instance with the
        a and h factors removed, i.e. transform from comoving to physical.
        The value of the resulting object is scaled accordingly.
        """
        codic, _ = get_unit_dictionaries(self.unit)
        factor = self.h**codic[small_h]

        if self.comoving_sim:
            factor *= self.a**codic[small_a]

        value = self.view(np.ndarray)
        new_unit = get_new_unit(self.unit, [small_a, small_h])
        return self._new_view(value * factor, new_unit)

    def to_comoving(self, unit):
        """
        Returns a copy of the current `PaicosQuantity` instance with the
        a and h factors given by the input unit.
        """

        if not self.comoving_sim:
            raise RuntimeError('Only implemented for comoving simulations')

        if isinstance(unit, str):
            unit = u.Unit(unit)

        u_unit_to, pu_unit_to = separate_units(unit)

        u_unit, pu_unit = separate_units(self.unit)

        if u_unit_to == u.Unit(''):
            u_unit_to = u_unit
        elif u_unit_to != u_unit:
            raise RuntimeError('This method can only change the a and h factors!')

        change_pu = pu_unit / pu_unit_to

        codic, _ = get_unit_dictionaries(change_pu)
        factor = self.h**codic[small_h]

        if self.comoving_sim:
            factor *= self.a**codic[small_a]

        value = self.view(np.ndarray)
        new_unit = self.unit / change_pu

        return self._new_view(value * factor, new_unit)

    def __scaling_and_scaling_str(self, unit):
        """
        Helper function to create labels
        """
        codic, dic = get_unit_dictionaries(self.unit)
        # print(unit, dic, codic)
        if unit in codic:
            scaling = codic[unit]
        elif unit in dic:
            scaling = dic[unit]
        else:
            raise RuntimeError('should not happen')

        if unit in codic:
            base_string = unit.to_string(format='unicode')
        elif unit in dic:
            base_string = unit.to_string(format='latex')[1:-1]
        scaling_str = str(Fraction(scaling).limit_denominator(10000))
        if scaling_str == '0':
            scaling_str = ''
        elif scaling_str == '1':
            scaling_str = base_string
        else:
            scaling_str = base_string + '^{' + scaling_str + '}'
        return scaling, scaling_str

    def _sanity_check(self, value):
        """
        Function for sanity-checking addition, subtraction, multiplication
        and division of quantities. They should all have same a and h.
        """
        # pylint: disable=protected-access
        err_msg = "Operation requires objects to have same a and h value."
        if isinstance(value, PaicosQuantity):
            if value._a != self._a:
                info = f' Obj1._a={self._a}, Obj2._a={value._a}'
                raise RuntimeError(err_msg + info)
            if value.h != self.h:
                info = f' Obj1.h={self.h}, Obj2.h={value.h}'
                raise RuntimeError(err_msg + info)

    def _repr_latex_(self):
        number_part = super()._repr_latex_().split('\\;')[0]
        _, pu_units = separate_units(self.unit)
        u_latex = (self.unit / pu_units).to_string(format='latex')[1:-1]
        pu_latex = pu_units.to_string(format='latex')[1:-1]

        if pu_units != u.Unit(''):
            modified = number_part + '\\;' + u_latex + \
                '\\times' + pu_latex + '$'
        else:
            modified = number_part + '\\;' + u_latex + '$'
        return modified

    def __add__(self, value):
        self._sanity_check(value)
        return super().__add__(value)

    def __sub__(self, value):
        self._sanity_check(value)
        return super().__sub__(value)

    def __mul__(self, value):
        self._sanity_check(value)
        return super().__mul__(value)

    def __truediv__(self, value):
        self._sanity_check(value)
        return super().__truediv__(value)

    def dump(self):
        pass

    def dumps(self):
        pass

    def tobytes(self):
        pass

    def tofile(self):
        pass

    def tolist(self):
        pass

    def tostring(self):
        pass

    def choose(self):
        pass


class PaicosTimeSeries(PaicosQuantity):

    """
    PaicosTimeSeries is a subclass of the PaicosQuantity and and shares many
    of the same methods.

    The time series is very similar to the PaicosQuantity but
    the .a or .time properties now return arrays with same length
    as the object itself (.shape[0]).
    """

    def __new__(cls, value, unit=None, dtype=None, copy=True, order=None,
                subok=False, ndmin=0, h=None, a=None, comoving_sim=None):

        if isinstance(value, list):
            h = value[0].h  # Could check that they are all the same...
            comoving_sim = value[0].comoving_sim
            unit = value[0].unit
            dtype = value[0].dtype
            a = np.array([value[i]._a for i in range(len(value))])
            value = np.array([value[i].value for i in range(len(value))])
        elif isinstance(value, np.ndarray):
            assert h is not None
            assert a is not None
            assert isinstance(a, np.ndarray)
            assert a.shape[0] == value.shape[0]
            if hasattr(value, 'unit'):
                if unit is not None:
                    raise RuntimeError(
                        'value has units but you are also passing unit={}:'.format(unit))
                unit = value.unit
                value = value.value
        else:
            raise RuntimeError('unexpected input for value:', value)

        msg = ('PaicosTimeSeries requires that the length of the first '
               + 'dimension is equal to the length of the time array')
        assert value.shape[0] == a.shape[0], msg

        assert len(value.shape) <= 3, 'Only 1D, 2D and 3D arrays are supported'

        obj = super().__new__(cls, value, unit=unit, dtype=dtype, copy=copy,
                              order=order, subok=subok, ndmin=ndmin, h=h, a=a,
                              comoving_sim=comoving_sim)

        obj._h = h
        obj._a = a
        obj._comoving_sim = comoving_sim

        return obj

    @property
    def to_physical(self):
        """
        Returns a copy of the current `PaicosTimeSeries` instance with the
        a and h factors removed, i.e. transform from comoving to physical.
        The value of the resulting object is scaled accordingly.
        """
        codic, _ = get_unit_dictionaries(self.unit)
        factor = self.h**codic[small_h]

        if self.comoving_sim:
            factor *= self.a**codic[small_a]

        value = self.view(np.ndarray)
        new_unit = get_new_unit(self.unit, [small_a, small_h])

        if len(value.shape) == 1:
            new_value = value * factor
        elif len(value.shape) == 2:
            new_value = value * factor[:, None]
        elif len(value.shape) == 3:
            new_value = value * factor[:, None, None]

        return self._new_view(new_value, new_unit)

    def to_comoving(self, unit):
        """
        Returns a copy of the current `PaicosTimeSeries` instance with the
        a and h factors removed, i.e. transform from comoving to physical.
        The value of the resulting object is scaled accordingly.
        """

        if not self.comoving_sim:
            raise RuntimeError('Only implemented for comoving simulations')

        if isinstance(unit, str):
            unit = u.Unit(unit)

        u_unit_to, pu_unit_to = separate_units(unit)
        u_unit, pu_unit = separate_units(self.unit)

        if u_unit_to == u.Unit(''):
            u_unit_to = u_unit
        elif u_unit_to != u_unit:
            raise RuntimeError('This method can only change the a and h factors!')

        change_pu = pu_unit / pu_unit_to

        codic, _ = get_unit_dictionaries(change_pu)
        factor = self.h**codic[small_h]

        if self.comoving_sim:
            factor *= self.a**codic[small_a]

        value = self.view(np.ndarray)
        new_unit = self.unit / change_pu

        if len(value.shape) == 1:
            new_value = value * factor
        elif len(value.shape) == 2:
            new_value = value * factor[:, None]
        elif len(value.shape) == 3:
            new_value = value * factor[:, None, None]

        return self._new_view(new_value, new_unit)

    @property
    def hdf5_attrs(self):
        """
        Give the units as a dictionary for hdf5 data set attributes
        """
        return {'unit': self.unit.to_string(), 'Paicos': 'PaicosTimeSeries'}

<<<<<<< HEAD
=======
    @property
    def copy(self):
        """
        Returns a copy of the PaicosQuantity
        """
        return PaicosTimeSeries(self.value, self.unit, a=self._a, h=self.h,
                                comoving_sim=self.comoving_sim)

>>>>>>> a8718283
    def _sanity_check(self, value):
        """
        Function for sanity-checking addition, subtraction, multiplication
        and division of quantities. They should all have same a and h.
        """
        err_msg = "Operation requires objects to have same a and h value.\n"
        if isinstance(value, PaicosQuantity):
            if not isinstance(value, PaicosTimeSeries):
                msg = ('operations combining PaicosQuantity and '
                       + 'PaicosTimeSeries is not allowed.')
                raise RuntimeError(msg)

        if isinstance(value, PaicosTimeSeries):
            info = f'\nObj1.a={self._a}.\n\nObj2.a={value._a}'
            try:
                np.testing.assert_array_equal(value._a, self._a)
            except AssertionError as exc:
                raise RuntimeError(err_msg + info) from exc
            if value.h != self.h:
                info = f'\nObj1.h={self.h}.\n\nObj2.h={value.h}'
                raise RuntimeError(err_msg + info)<|MERGE_RESOLUTION|>--- conflicted
+++ resolved
@@ -729,8 +729,6 @@
         """
         return {'unit': self.unit.to_string(), 'Paicos': 'PaicosTimeSeries'}
 
-<<<<<<< HEAD
-=======
     @property
     def copy(self):
         """
@@ -739,7 +737,6 @@
         return PaicosTimeSeries(self.value, self.unit, a=self._a, h=self.h,
                                 comoving_sim=self.comoving_sim)
 
->>>>>>> a8718283
     def _sanity_check(self, value):
         """
         Function for sanity-checking addition, subtraction, multiplication
