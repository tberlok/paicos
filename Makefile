SHELL=bash

python:
	python3 setup.py build_ext --inplace

clean:
	python3 setup.py clean
	rm -rf paicos/cython/*.{c,so,html}
	rm -rf paicos/__pycache__ paicos/cython/__pycache__

cleanup:
	rm -rf test_data
	rm -f data/very_small_snap_247.hdf5
	rm -f data/reduced_snap2_247.hdf5

checks:
	make cleanup
	pytest tests/comoving
	pytest tests/non-comoving

linting:
	flake8 ./
<<<<<<< HEAD
	pylint --errors-only --ignored-modules=astropy.units,astropy.constants  --disable=E0611,E0401,E1101 paicos
=======
	pylint --errors-only --ignored-modules=astropy.units,astropy.constants  --disable=E0611,E0401 paicos

make dev_checks:
	make checks
	make linting
>>>>>>> 8b0fdacc
<|MERGE_RESOLUTION|>--- conflicted
+++ resolved
@@ -20,12 +20,8 @@
 
 linting:
 	flake8 ./
-<<<<<<< HEAD
 	pylint --errors-only --ignored-modules=astropy.units,astropy.constants  --disable=E0611,E0401,E1101 paicos
-=======
-	pylint --errors-only --ignored-modules=astropy.units,astropy.constants  --disable=E0611,E0401 paicos
 
 make dev_checks:
 	make checks
-	make linting
->>>>>>> 8b0fdacc
+	make linting